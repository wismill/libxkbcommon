--- conflicted
+++ resolved
@@ -987,13 +987,8 @@
         const char *str;
         str = xkb_atom_text(ctx, expr->value.str);
         if (str) {
-<<<<<<< HEAD
             sym = xkb_keysym_from_name(str);
-            if (sym != XKB_KEYSYM_NO_SYMBOL) {
-=======
-            sym = xkb_string_to_keysym(str);
             if (sym != XKB_KEY_NoSymbol) {
->>>>>>> ace1e5df
                 val_rtrn->uval = sym;
                 return true;
             }
